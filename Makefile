--- conflicted
+++ resolved
@@ -171,38 +171,26 @@
 # As a courtesy to reviewers, please make changes to this list and the committed schema files in a
 # separate commit from other changes, as online code review tools may balk at rendering these diffs.
 get_schemas: \
-<<<<<<< HEAD
-			 schema-aws!4.26.0          \
-			 schema-aws!5.16.2          \
-			 schema-azure-native!1.29.0 \
-			 schema-azure!4.18.0        \
-			 schema-kubernetes!3.7.2    \
-			 schema-random!4.2.0        \
-			 schema-eks!0.37.1			\
-			 schema-aws!5.4.0			\
-			 schema-azure-native!1.56.0	\
-			 schema-eks!0.40.0			\
-			 schema-aws-native!0.13.0	\
-			 schema-docker!3.1.0		\
-			 schema-awsx!1.0.0-beta.5	\
-			 schema-kubernetes!3.0.0	\
-			 schema-aws!4.37.1			
-=======
 			 schema-aws!4.26.0           \
 			 schema-aws!4.36.0           \
 			 schema-aws!4.37.1           \
+       schema-aws!5.4.0			       \
 			 schema-aws!5.16.2           \
 			 schema-azure-native!1.28.0  \
 			 schema-azure-native!1.29.0  \
+       schema-azure-native!1.56.0	 \
 			 schema-azure!4.18.0         \
+       schema-kubernetes!3.0.0     \
 			 schema-kubernetes!3.7.0     \
 			 schema-kubernetes!3.7.2     \
 			 schema-random!4.2.0         \
 			 schema-random!4.3.1         \
 			 schema-eks!0.37.1           \
+       schema-eks!0.40.0           \
+       schema-docker!3.1.0		     \
+			 schema-awsx!1.0.0-beta.5	   \
+       schema-aws-native!0.13.0	   \
 			 schema-google-native!0.18.2
-
->>>>>>> 159988df
 
 .PHONY: changelog
 changelog:
