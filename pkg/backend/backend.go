// Copyright 2016-2018, Pulumi Corporation.  All rights reserved.

// Package backend encapsulates all extensibility points required to fully implement a new cloud provider.
package backend

import (
	"fmt"

	"github.com/pulumi/pulumi/pkg/apitype"
	"github.com/pulumi/pulumi/pkg/engine"
	"github.com/pulumi/pulumi/pkg/operations"
	"github.com/pulumi/pulumi/pkg/resource/config"
	"github.com/pulumi/pulumi/pkg/tokens"
	"github.com/pulumi/pulumi/pkg/util/cancel"
	"github.com/pulumi/pulumi/pkg/workspace"
)

// StackReference is an opaque type that refers to a stack managed by a backend.  The CLI uses the ParseStackReference
// method to turn a string like "my-great-stack" or "pulumi/my-great-stack" into a stack reference that can be used to
// interact with the stack via the backend. Stack references are specific to a given backend and different back ends
// may interpret the string passed to ParseStackReference differently
type StackReference interface {
	// fmt.Stringer's String() method returns a string of the stack identity, suitable for display in the CLI
	fmt.Stringer
	// StackName is the name that will be passed to the Pulumi engine when preforming operations on this stack. This
	// name may not uniquely identify the stack (e.g. the cloud backend embeds owner information in the StackReference
	// but that informaion is not part of the StackName() we pass to the engine.
	StackName() tokens.QName
}

// Backend is an interface that represents actions the engine will interact with to manage stacks of cloud resources.
// It can be implemented any number of ways to provide pluggable backend implementations of the Pulumi Cloud.
type Backend interface {
	// Name returns a friendly name for this backend.
	Name() string

	// ParseStackReference takes a string representation and parses it to a reference which may be used for other
	// methods in this backend.
	ParseStackReference(s string, opts interface{}) (StackReference, error)

	// GetStack returns a stack object tied to this backend with the given name, or nil if it cannot be found.
	GetStack(stackRef StackReference) (Stack, error)
	// CreateStack creates a new stack with the given name and options that are specific to the backend provider.
	CreateStack(stackRef StackReference, opts interface{}) (Stack, error)
	// RemoveStack removes a stack with the given name.  If force is true, the stack will be removed even if it
	// still contains resources.  Otherwise, if the stack contains resources, a non-nil error is returned, and the
	// first boolean return value will be set to true.
	RemoveStack(stackRef StackReference, force bool) (bool, error)
	// ListStacks returns a list of stack summaries for all known stacks in the target backend.
	ListStacks(projectFilter *tokens.PackageName) ([]Stack, error)

	// GetStackCrypter returns an encrypter/decrypter for the given stack's secret config values.
	GetStackCrypter(stackRef StackReference) (config.Crypter, error)

	// Update updates the target stack with the current workspace's contents (config and code).
<<<<<<< HEAD
	Update(stackRef StackReference, proj *workspace.Project, root string,
		m UpdateMetadata, opts engine.UpdateOptions, displayOpts DisplayOptions) error

	// Destroy destroys all of this stack's resources.
	Destroy(stackRef StackReference, proj *workspace.Project, root string,
		m UpdateMetadata, opts engine.UpdateOptions, displayOpts DisplayOptions) error
=======
	Update(stackName tokens.QName, proj *workspace.Project, root string,
		m UpdateMetadata, opts engine.UpdateOptions, displayOpts DisplayOptions, scopes CancellationScopeSource) error
	// Refresh refreshes the stack's state from the cloud provider.
	Refresh(stackName tokens.QName, proj *workspace.Project, root string,
		m UpdateMetadata, opts engine.UpdateOptions, displayOpts DisplayOptions, scopes CancellationScopeSource) error
	// Destroy destroys all of this stack's resources.
	Destroy(stackName tokens.QName, proj *workspace.Project, root string,
		m UpdateMetadata, opts engine.UpdateOptions, displayOpts DisplayOptions, scopes CancellationScopeSource) error
>>>>>>> 4724f91e

	// GetHistory returns all updates for the stack. The returned UpdateInfo slice will be in
	// descending order (newest first).
	GetHistory(stackRef StackReference) ([]UpdateInfo, error)
	// GetLogs fetches a list of log entries for the given stack, with optional filtering/querying.
	GetLogs(stackRef StackReference, query operations.LogQuery) ([]operations.LogEntry, error)

	// ExportDeployment exports the deployment for the given stack as an opaque JSON message.
	ExportDeployment(stackRef StackReference) (*apitype.UntypedDeployment, error)
	// ImportDeployment imports the given deployment into the indicated stack.
	ImportDeployment(stackRef StackReference, deployment *apitype.UntypedDeployment) error
	// Logout logs you out of the backend and removes any stored credentials.
	Logout() error
}

// CancellationScope provides a scoped source of cancellation and termination requests.
type CancellationScope interface {
	// Context returns the cancellation context used to observe cancellation and termination requests for this scope.
	Context() *cancel.Context
	// Close closes the cancellation scope.
	Close()
}

// CancellationScopeSource provides a source for cancellation scopes.
type CancellationScopeSource interface {
	// NewScope creates a new cancellation scope.
	NewScope(events chan<- engine.Event, isPreview bool) CancellationScope
}<|MERGE_RESOLUTION|>--- conflicted
+++ resolved
@@ -53,23 +53,14 @@
 	GetStackCrypter(stackRef StackReference) (config.Crypter, error)
 
 	// Update updates the target stack with the current workspace's contents (config and code).
-<<<<<<< HEAD
 	Update(stackRef StackReference, proj *workspace.Project, root string,
-		m UpdateMetadata, opts engine.UpdateOptions, displayOpts DisplayOptions) error
-
+		m UpdateMetadata, opts engine.UpdateOptions, displayOpts DisplayOptions, scopes CancellationScopeSource) error
+	// Refresh refreshes the stack's state from the cloud provider.
+	Refresh(stackRef StackReference, proj *workspace.Project, root string,
+		m UpdateMetadata, opts engine.UpdateOptions, displayOpts DisplayOptions, scopes CancellationScopeSource) error
 	// Destroy destroys all of this stack's resources.
 	Destroy(stackRef StackReference, proj *workspace.Project, root string,
-		m UpdateMetadata, opts engine.UpdateOptions, displayOpts DisplayOptions) error
-=======
-	Update(stackName tokens.QName, proj *workspace.Project, root string,
 		m UpdateMetadata, opts engine.UpdateOptions, displayOpts DisplayOptions, scopes CancellationScopeSource) error
-	// Refresh refreshes the stack's state from the cloud provider.
-	Refresh(stackName tokens.QName, proj *workspace.Project, root string,
-		m UpdateMetadata, opts engine.UpdateOptions, displayOpts DisplayOptions, scopes CancellationScopeSource) error
-	// Destroy destroys all of this stack's resources.
-	Destroy(stackName tokens.QName, proj *workspace.Project, root string,
-		m UpdateMetadata, opts engine.UpdateOptions, displayOpts DisplayOptions, scopes CancellationScopeSource) error
->>>>>>> 4724f91e
 
 	// GetHistory returns all updates for the stack. The returned UpdateInfo slice will be in
 	// descending order (newest first).
