// Copyright 2016-2020, Pulumi Corporation.
//
// Licensed under the Apache License, Version 2.0 (the "License");
// you may not use this file except in compliance with the License.
// You may obtain a copy of the License at
//
//     http://www.apache.org/licenses/LICENSE-2.0
//
// Unless required by applicable law or agreed to in writing, software
// distributed under the License is distributed on an "AS IS" BASIS,
// WITHOUT WARRANTIES OR CONDITIONS OF ANY KIND, either express or implied.
// See the License for the specific language governing permissions and
// limitations under the License.

// Package optup contains functional options to be used with stack updates
// github.com/sdk/v2/go/x/auto Stack.Up(...optup.Option)
package optup

import (
	"io"

	"github.com/pulumi/pulumi/sdk/v3/go/auto/debug"
	"github.com/pulumi/pulumi/sdk/v3/go/auto/events"
)

// Parallel is the number of resource operations to run in parallel at once during the update
// (1 for no parallelism). Defaults to unbounded. (default 2147483647)
func Parallel(n int) Option {
	return optionFunc(func(opts *Options) {
		opts.Parallel = n
	})
}

// Message (optional) to associate with the update operation
func Message(message string) Option {
	return optionFunc(func(opts *Options) {
		opts.Message = message
	})
}

// ExpectNoChanges will cause the update to return an error if any changes occur
func ExpectNoChanges() Option {
	return optionFunc(func(opts *Options) {
		opts.ExpectNoChanges = true
	})
}

// Diff displays operation as a rich diff showing the overall change
func Diff() Option {
	return optionFunc(func(opts *Options) {
		opts.Diff = true
	})
}

// Replace specifies an array of resource URNs to explicitly replace during the update
func Replace(urns []string) Option {
	return optionFunc(func(opts *Options) {
		opts.Replace = urns
	})
}

// Target specifies an exclusive list of resource URNs to update
func Target(urns []string) Option {
	return optionFunc(func(opts *Options) {
		opts.Target = urns
	})
}

// TargetDependents allows updating of dependent targets discovered but not specified in the Target list
func TargetDependents() Option {
	return optionFunc(func(opts *Options) {
		opts.TargetDependents = true
	})
}

// ProgressStreams allows specifying one or more io.Writers to redirect incremental update stdout
func ProgressStreams(writers ...io.Writer) Option {
	return optionFunc(func(opts *Options) {
		opts.ProgressStreams = writers
	})
}

// ErrorProgressStreams allows specifying one or more io.Writers to redirect incremental update stderr
func ErrorProgressStreams(writers ...io.Writer) Option {
	return optionFunc(func(opts *Options) {
		opts.ErrorProgressStreams = writers
	})
}

// DebugLogging provides options for verbose logging to standard error, and enabling plugin logs.
func DebugLogging(debugOpts debug.LoggingOptions) Option {
	return optionFunc(func(opts *Options) {
		opts.DebugLogOpts = debugOpts
	})
}

// EventStreams allows specifying one or more channels to receive the Pulumi event stream
func EventStreams(channels ...chan<- events.EngineEvent) Option {
	return optionFunc(func(opts *Options) {
		opts.EventStreams = channels
	})
}

// UserAgent specifies the agent responsible for the update, stored in backends as "environment.exec.agent"
func UserAgent(agent string) Option {
	return optionFunc(func(opts *Options) {
		opts.UserAgent = agent
	})
}

// Plan specifies the path to an update plan to use for the update.
func Plan(path string) Option {
	return optionFunc(func(opts *Options) {
		opts.Plan = path
	})
}

// ShowSecrets configures whether to show config secrets when they appear.
func ShowSecrets(show bool) Option {
	return optionFunc(func(opts *Options) {
		opts.ShowSecrets = &show
	})
}

// Option is a parameter to be applied to a Stack.Up() operation
type Option interface {
	ApplyOption(*Options)
}

// ---------------------------------- implementation details ----------------------------------

// Options is an implementation detail
type Options struct {
	// Parallel is the number of resource operations to run in parallel at once
	// (1 for no parallelism). Defaults to unbounded. (default 2147483647)
	Parallel int
	// Message (optional) to associate with the update operation
	Message string
	// Return an error if any changes occur during this update
	ExpectNoChanges bool
	// Diff displays operation as a rich diff showing the overall change
	Diff bool
	// Specify resources to replace
	Replace []string
	// Specify an exclusive list of resource URNs to update
	Target []string
	// Allows updating of dependent targets discovered but not specified in the Target list
	TargetDependents bool
	// DebugLogOpts specifies additional settings for debug logging
	DebugLogOpts debug.LoggingOptions
	// ProgressStreams allows specifying one or more io.Writers to redirect incremental update stdout
	ProgressStreams []io.Writer
	// ErrorProgressStreams allows specifying one or more io.Writers to redirect incremental update stderr
	ErrorProgressStreams []io.Writer
	// EventStreams allows specifying one or more channels to receive the Pulumi event stream
	EventStreams []chan<- events.EngineEvent
	// UserAgent specifies the agent responsible for the update, stored in backends as "environment.exec.agent"
	UserAgent string
	// Colorize output. Choices are: always, never, raw, auto (default "auto")
	Color string
	// Use the update plan at the given path.
	Plan string
	// Run one or more policy packs as part of this update
	PolicyPacks []string
	// Path to JSON file containing the config for the policy pack of the corresponding "--policy-pack" flag
	PolicyPackConfigs []string
<<<<<<< HEAD
	// Enable verbose logging (e.g., v=3); anything >3 is very verbose
	Verbose int
	// Log to stderr instead of to files
	LogToStdErr bool
=======
	// Show config secrets when they appear.
	ShowSecrets *bool
>>>>>>> 6dd2b026
}

type optionFunc func(*Options)

// ApplyOption is an implementation detail
func (o optionFunc) ApplyOption(opts *Options) {
	o(opts)
}<|MERGE_RESOLUTION|>--- conflicted
+++ resolved
@@ -164,15 +164,12 @@
 	PolicyPacks []string
 	// Path to JSON file containing the config for the policy pack of the corresponding "--policy-pack" flag
 	PolicyPackConfigs []string
-<<<<<<< HEAD
 	// Enable verbose logging (e.g., v=3); anything >3 is very verbose
 	Verbose int
 	// Log to stderr instead of to files
 	LogToStdErr bool
-=======
 	// Show config secrets when they appear.
 	ShowSecrets *bool
->>>>>>> 6dd2b026
 }
 
 type optionFunc func(*Options)
