{
    "$schema": "https://json-schema.org/draft/2020-12/schema",
    "$id": "https://github.com/pulumi/pulumi/blob/master/sdk/go/common/workspace/project.json",
    "title": "Pulumi Project",
    "description": "A schema for Pulumi project files.",
    "type": "object",
    "properties": {
      "name": {
        "description": "Name of the project containing alphanumeric characters, hyphens, underscores, and periods.",
        "type": "string",
        "minLength": 1
      },
      "description": {
        "description": "Description of the project.",
        "type": [
          "string",
          "null"
        ]
      },
      "author": {
        "description": "Author is an optional author that created this project.",
        "type": [
          "string",
          "null"
        ]
      },
      "website": {
        "description": "Website is an optional website for additional info about this project.",
        "type": [
          "string",
          "null"
        ]
      },
      "license": {
        "description": "License is the optional license governing this project's usage.",
        "type": [
          "string",
          "null"
        ]
      },
      "runtime": {
        "title": "ProjectRuntimeInfo",
        "oneOf": [
          {
            "title": "Name",
            "type": "string",
            "minLength": 1
          },
          {
            "type": "object",
            "properties": {
              "name": {
                "title": "Name",
                "type": "string",
                "minLength": 1
              },
              "options": {
                "title": "Options",
                "type": "object",
                "additionalProperties": true
              }
            },
            "additionalProperties": false
          }
        ]
      },
      "main": {
        "description": "Path to the Pulumi program. The default is the working directory.",
        "type": [
          "string",
          "null"
        ]
      },
      "config": {
        "description": "A map of configuration keys to their types",
        "type": "object",
        "additionalProperties": {
          "$ref": "#/$defs/configTypeDeclaration"
        }
      },
      "stackConfigDir": {
        "description": "Config directory location relative to the location of Pulumi.yaml.",
        "type": [
          "string",
          "null"
        ]
      },
      "backend": {
        "description": "Backend of the project.",
        "type": [
          "object",
          "null"
        ],
        "properties": {
          "url": {
            "description": "URL is optional field to explicitly set backend url",
            "type": "string"
          }
        },
<<<<<<< HEAD
        "additionalProperties": false
      },
      "options": {
        "description": "Additional project options.",
        "type": [
          "object",
          "null"
        ],
        "properties": {
          "refresh": {
            "description": "Boolean indicating whether to refresh the state before performing a Pulumi operation.",
            "type": "boolean",
            "default": false
          }
=======
        "options": {
            "description": "Additional project options.",
            "type": ["object", "null"],
            "properties": {
                "refresh": {
                    "description": "Set to \"always\" to refresh the state before performing a Pulumi operation.",
                    "type": "string",
                    "const": "always"
                }
            },
            "additionalProperties": false
>>>>>>> a18d7fb4
        },
        "additionalProperties": false
      },
      "template": {
        "title": "ProjectTemplate",
        "description": "ProjectTemplate is a Pulumi project template manifest.",
        "type": [
          "object",
          "null"
        ],
        "properties": {
          "description": {
            "description": "Description of the template.",
            "type": [
              "string",
              "null"
            ]
          },
          "quickstart": {
            "description": "Quickstart contains optional text to be displayed after template creation.",
            "type": [
              "string",
              "null"
            ]
          },
          "important": {
            "description": "Important indicates the template is important and should be listed by default.",
            "type": [
              "boolean",
              "null"
            ]
          },
          "config": {
            "description": "Config to apply to each stack in the project.",
            "type": [
              "object",
              "null"
            ],
            "additionalProperties": {
              "properties": {
                "description": {
                  "description": "Description of the config.",
                  "type": [
                    "string",
                    "null"
                  ]
                },
                "default": {
                  "description": "Default value of the config."
                },
                "secret": {
                  "description": "Boolean indicating if the configuration is labeled as a secret.",
                  "type": [
                    "boolean",
                    "null"
                  ]
                }
              }
            }
          }
        },
        "additionalProperties": false
      },
      "plugins": {
        "description": "Override for the plugin selection. Intended for use in developing pulumi plugins.",
        "type": "object",
        "properties": {
          "providers": {
            "description": "Plugins for resource providers.",
            "type": "array",
            "items": {
              "$ref": "#/$defs/pluginOptions"
            }
          },
          "analyzers": {
            "description": "Plugins for policy analyzers.",
            "type": "array",
            "items": {
              "$ref": "#/$defs/pluginOptions"
            }
          },
          "languages": {
            "description": "Plugins for languages.",
            "type": "array",
            "items": {
              "$ref": "#/$defs/pluginOptions"
            }
          }
        }
      }
    },
    "required": [
      "name",
      "runtime"
    ],
    "additionalProperties": true,
    "$defs": {
      "pluginOptions": {
        "title": "PluginOptions",
        "type": "object",
        "properties": {
          "name": {
            "type": "string",
            "description": "Name of the plugin"
          },
          "path": {
            "type": "string",
            "description": "Path to the plugin folder"
          },
          "version": {
            "type": "string",
            "description": "Version of the plugin, if not set, will match any version the engine requests."
          }
        }
      },
      "simpleConfigType": {
        "title": "SimpleConfigType",
        "enum": ["string","integer", "boolean", "array"]
      },
      "configItemsType": {
          "type": "object",
          "required": ["type"],
          "properties": {
            "type": {
                "oneOf": [
                { "$ref": "#/$defs/simpleConfigType" },
                { "$ref": "#/$defs/configItemsType" }
              ]
            },
            "items": {
              "$ref": "#/$defs/configItemsType"
            }
          },
          "if": {
            "properties": {
              "type": {
                "const": "array"
              }
            }
          },
          "then": {
            "required": ["items"]
          }
      },
      "configTypeDeclaration": {
        "title": "ConfigTypeDeclaration",
        "type": "object",
        "additionalProperties": false,
        "required": [
          "type"
        ],
        "if": {
          "properties": {
            "type": {
              "const": "array"
            }
          }
        },
        "then": {
          "required": ["items"]
        },
        "properties": {
          "type": {
            "$ref": "#/$defs/simpleConfigType"
          },
          "items": {
            "$ref": "#/$defs/configItemsType"
          },
          "description": {
            "type": "string"
          },
          "secret": {
            "type": "boolean"
          },
          "default": {
            
          }
        }
      }
    }
}<|MERGE_RESOLUTION|>--- conflicted
+++ resolved
@@ -97,7 +97,6 @@
             "type": "string"
           }
         },
-<<<<<<< HEAD
         "additionalProperties": false
       },
       "options": {
@@ -108,23 +107,10 @@
         ],
         "properties": {
           "refresh": {
-            "description": "Boolean indicating whether to refresh the state before performing a Pulumi operation.",
-            "type": "boolean",
-            "default": false
-          }
-=======
-        "options": {
-            "description": "Additional project options.",
-            "type": ["object", "null"],
-            "properties": {
-                "refresh": {
-                    "description": "Set to \"always\" to refresh the state before performing a Pulumi operation.",
-                    "type": "string",
-                    "const": "always"
-                }
-            },
-            "additionalProperties": false
->>>>>>> a18d7fb4
+            "description": "Set to \"always\" to refresh the state before performing a Pulumi operation.",
+            "type": "string",
+            "const": "always"
+          }
         },
         "additionalProperties": false
       },
