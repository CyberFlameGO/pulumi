// Licensed to Pulumi Corporation ("Pulumi") under one or more
// contributor license agreements.  See the NOTICE file distributed with
// this work for additional information regarding copyright ownership.
// Pulumi licenses this file to You under the Apache License, Version 2.0
// (the "License"); you may not use this file except in compliance with
// the License.  You may obtain a copy of the License at
//
//     http://www.apache.org/licenses/LICENSE-2.0
//
// Unless required by applicable law or agreed to in writing, software
// distributed under the License is distributed on an "AS IS" BASIS,
// WITHOUT WARRANTIES OR CONDITIONS OF ANY KIND, either express or implied.
// See the License for the specific language governing permissions and
// limitations under the License.

package main

import (
	"bytes"
	"fmt"
	"sort"
	"strconv"

	"github.com/spf13/cobra"

	"github.com/pulumi/lumi/pkg/diag"
	"github.com/pulumi/lumi/pkg/diag/colors"
	"github.com/pulumi/lumi/pkg/resource"
	"github.com/pulumi/lumi/pkg/resource/deploy"
	"github.com/pulumi/lumi/pkg/resource/plugin"
	"github.com/pulumi/lumi/pkg/tokens"
	"github.com/pulumi/lumi/pkg/util/cmdutil"
	"github.com/pulumi/lumi/pkg/util/contract"
)

func newPlanCmd() *cobra.Command {
	var analyzers []string
	var dotOutput bool
	var env string
	var showConfig bool
	var showReplaceSteps bool
	var showSames bool
	var summary bool
	var cmd = &cobra.Command{
		Use:     "plan [<package>] [-- [<args>]]",
		Aliases: []string{"dryrun"},
		Short:   "Show a plan to update, create, and delete an environment's resources",
		Long: "Show a plan to update, create, and delete an environment's resources\n" +
			"\n" +
			"This command displays a plan to update an existing environment whose state is represented by\n" +
			"an existing snapshot file.  The new desired state is computed by compiling and evaluating an\n" +
			"executable package, and extracting all resource allocations from its resulting object graph.\n" +
			"This graph is compared against the existing state to determine what operations must take\n" +
			"place to achieve the desired state.  No changes to the environment will actually take place.\n" +
			"\n" +
			"By default, the package to execute is loaded from the current directory.  Optionally, an\n" +
			"explicit path can be provided using the [package] argument.",
		Run: cmdutil.RunFunc(func(cmd *cobra.Command, args []string) error {
			info, err := initEnvCmdName(tokens.QName(env), args)
			if err != nil {
				return err
			}
			contract.Assertf(!dotOutput, "TODO[pulumi/lumi#235]: DOT files not yet supported")
			opts := deployOptions{
				Delete:           false,
				DryRun:           true,
				Analyzers:        analyzers,
				ShowConfig:       showConfig,
				ShowReplaceSteps: showReplaceSteps,
				ShowSames:        showSames,
				Summary:          summary,
				DOT:              dotOutput,
			}
			if result := plan(cmd, info, opts); result != nil {
				printPlan(result, opts)
			}
			return nil
		}),
	}

	cmd.PersistentFlags().StringSliceVar(
		&analyzers, "analyzer", []string{},
		"Run one or more analyzers as part of this deployment")
	cmd.PersistentFlags().BoolVar(
		&dotOutput, "dot", false,
		"Output the plan as a DOT digraph (graph description language)")
	cmd.PersistentFlags().StringVarP(
		&env, "env", "e", "",
		"Choose an environment other than the currently selected one")
	cmd.PersistentFlags().BoolVar(
		&showConfig, "show-config", false,
		"Show configuration keys and variables")
	cmd.PersistentFlags().BoolVar(
		&showReplaceSteps, "show-replace-steps", false,
		"Show detailed resource replacement creates and deletes; normally shows as a single step")
	cmd.PersistentFlags().BoolVar(
		&showSames, "show-sames", false,
		"Show resources that needn't be updated because they haven't changed, alongside those that do")
	cmd.PersistentFlags().BoolVarP(
		&summary, "summary", "s", false,
		"Only display summarization of resources and plan operations")

	return cmd
}

// plan just uses the standard logic to parse arguments, options, and to create a snapshot and plan.
func plan(cmd *cobra.Command, info *envCmdInfo, opts deployOptions) *planResult {
	contract.Assert(info != nil)
	contract.Assert(info.Target != nil)

	var source deploy.Source
	var analyzers []tokens.QName
	if opts.Delete {
		// If we are deleting, we use the null source.  This just makes it look like we have no new resources.
		source = deploy.NullSource
	} else {
		// If we aren't deleting, we will actually need an object source.  This is formed over the result of compiling
		// the supplied package and will wrap an underlying interpreter that runs the program to create resources.
		result := compile(cmd, info.Args)
		if result == nil {
			return nil
		}

		// If that succeded, create a new source that will perform interpretation of the compiled program.
		// TODO[pulumi/lumi#88]: we are passing `nil` as the arguments map; we need to allow a way to pass these.
		source = deploy.NewEvalSource(result.B.Ctx(), result.Pkg, nil, info.Target.Config)

		// If there are any analyzers in the project file, add them.
		if as := result.Pkg.Node.Analyzers; as != nil {
			for _, a := range *as {
				analyzers = append(analyzers, a)
			}
		}
	}

	// Append any analyzers from the command line.
	for _, a := range opts.Analyzers {
		analyzers = append(analyzers, tokens.QName(a))
	}

	// Generate a plan; this API handles all interesting cases (create, update, delete).
	ctx := plugin.NewContext(cmdutil.Diag(), nil)
	plan := deploy.NewPlan(ctx, info.Target, info.Snapshot, source, analyzers)
	return &planResult{
		Info: info,
		Plan: plan,
	}
}

type planResult struct {
	Info *envCmdInfo  // plan command information.
	Plan *deploy.Plan // the plan created by this command.
}

func printPlan(result *planResult, opts deployOptions) {
	// First print config/unchanged/etc. if necessary.
	var prelude bytes.Buffer
	printPrelude(&prelude, result, opts, true)

	// Now walk the plan's steps and and pretty-print them out.
	prelude.WriteString(fmt.Sprintf("%vPlanned changes:%v\n", colors.SpecUnimportant, colors.Reset))
	fmt.Print(colors.Colorize(&prelude))

	iter, err := result.Plan.Iterate()
	if err != nil {
		cmdutil.Diag().Errorf(diag.Message("An error occurred while preparing the plan: %v"), err)
		return
	}

	step, err := iter.Next()
	if err != nil {
		cmdutil.Diag().Errorf(diag.Message("An error occurred while starting to walk the plan: %v"), err)
		return
	}

	var summary bytes.Buffer
	empty := true
	counts := make(map[deploy.StepOp]int)
	for step != nil {
		op := step.Op()
		if empty && op != deploy.OpSame {
			empty = false
		}

		// Print this step information (resource and all its properties).
		// IDEA: it would be nice if, in the output, we showed the dependencies a la `git log --graph`.
		if (opts.ShowReplaceSteps || op != deploy.OpReplaceDelete) &&
			(opts.ShowSames || op != deploy.OpSame) {
			printStep(&summary, step, opts.Summary, true, "")
		}

		// Be sure to skip the step so that in-memory state updates are performed.
		step.Skip()

		counts[step.Op()]++

		var err error
		if step, err = iter.Next(); err != nil {
			cmdutil.Diag().Errorf(diag.Message("An error occurred while viewing the plan: %v"), err)
			return
		}
	}

	// If we are doing an empty update, say so.
	if empty {
		cmdutil.Diag().Infof(diag.Message("no resources need to be updated"))
	} else {
		// Print a summary of operation counts.
		printSummary(&summary, counts, opts.ShowReplaceSteps, true)
		fmt.Print(colors.Colorize(&summary))
	}
}

func printPrelude(b *bytes.Buffer, result *planResult, opts deployOptions, planning bool) {
	// If there are configuration variables, show them.
	if opts.ShowConfig {
		printConfig(b, result.Info.Target.Config)
	}
}

func printConfig(b *bytes.Buffer, config resource.ConfigMap) {
	b.WriteString(fmt.Sprintf("%vConfiguration:%v\n", colors.SpecUnimportant, colors.Reset))
	if config != nil {
		var toks []string
		for tok := range config {
			toks = append(toks, string(tok))
		}
		sort.Strings(toks)
		for _, tok := range toks {
			b.WriteString(fmt.Sprintf("%v%v: %v\n", detailsIndent, tok, config[tokens.Token(tok)]))
		}
	}
}

func printSummary(b *bytes.Buffer, counts map[deploy.StepOp]int, showReplaceSteps bool, plan bool) {
	total := 0
	for op, c := range counts {
		if op == deploy.OpSame || (!showReplaceSteps && op == deploy.OpReplaceDelete) {
			continue // skip counting replacement steps unless explicitly requested.
		}
		total += c
	}

	var planned string
	if plan {
		planned = "planned "
	}
	var colon string
	if total != 0 {
		colon = ":"
	}
	b.WriteString(fmt.Sprintf("%v total %v%v%v\n", total, planned, plural("change", total), colon))

	var planTo string
	var pastTense string
	if plan {
		planTo = "to "
	} else {
		pastTense = "d"
	}

	for _, op := range deploy.StepOps {
		if op == deploy.OpSame || (!showReplaceSteps && op == deploy.OpReplaceDelete) {
			// Unless the user requested it, don't show the fine-grained replacement steps; just the logical ones.
			continue
		}
		if c := counts[op]; c > 0 {
			b.WriteString(fmt.Sprintf("    %v%v %v %v%v%v%v\n",
				op.Prefix(), c, plural("resource", c), planTo, op, pastTense, colors.Reset))
		}
	}
}

func plural(s string, c int) string {
	if c != 1 {
		s += "s"
	}
	return s
}

const detailsIndent = "      " // 4 spaces, plus 2 for "+ ", "- ", and " " leaders

func printUnchanged(b *bytes.Buffer, stats deploy.PlanSummary, summary bool, planning bool) {
	b.WriteString(fmt.Sprintf("%vUnchanged resources:%v\n", colors.SpecUnimportant, colors.Reset))
	for _, res := range stats.Resources() {
		if stats.Sames()[res.URN()] {
			b.WriteString("  ") // simulate the 2 spaces for +, -, etc.
			printResourceHeader(b, res, nil, "")
			printResourceProperties(b, res, nil, nil, nil, summary, planning, "")
		}
	}
}

func printStep(b *bytes.Buffer, step *deploy.Step, summary bool, planning bool, indent string) {
	// First print out the operation's prefix.
	b.WriteString(step.Op().Prefix())

	// Next print the resource URN, properties, etc.
	printResourceHeader(b, step.Old(), step.New(), indent)
	b.WriteString(step.Op().Suffix())
	printResourceProperties(b, step.Old(), step.New(), step.Inputs(), step.Reasons(), summary, planning, indent)

	// Finally make sure to reset the color.
	b.WriteString(colors.Reset)
}

func printResourceHeader(b *bytes.Buffer, old *resource.State, new *resource.Object, indent string) {
	var t tokens.Type
	if old != nil {
		t = old.Type()
	} else {
		t = new.Type()
	}

	// The primary header is the resource type (since it is easy on the eyes).
	b.WriteString(fmt.Sprintf("%s:\n", string(t)))
}

func printResourceProperties(b *bytes.Buffer, old *resource.State, new *resource.Object,
	inputs resource.PropertyMap, replaces []resource.PropertyKey, summary bool, planning bool, indent string) {
	indent += detailsIndent

	// Print out the URN and, if present, the ID, as "pseudo-properties".
	var id resource.ID
	var URN resource.URN
	if old == nil {
		URN = new.URN()
	} else {
		id = old.ID()
		URN = old.URN()
	}
	if id != "" {
		b.WriteString(fmt.Sprintf("%s[id=%s]\n", indent, string(id)))
	}
	b.WriteString(fmt.Sprintf("%s[urn=%s]\n", indent, URN.Name()))

	if !summary {
		// Print all of the properties associated with this resource.
		if old == nil && new != nil {
			printObject(b, inputs, planning, indent)
		} else if new == nil && old != nil {
			printObject(b, old.Inputs(), planning, indent)
		} else {
			contract.Assert(inputs != nil) // use computed properties for diffs.
			printOldNewDiffs(b, old.Inputs(), inputs, replaces, planning, indent)
		}
	}
}

func maxKey(keys []resource.PropertyKey) int {
	maxkey := 0
	for _, k := range keys {
		if len(k) > maxkey {
			maxkey = len(k)
		}
	}
	return maxkey
}

func printObject(b *bytes.Buffer, props resource.PropertyMap, planning bool, indent string) {
	// Compute the maximum with of property keys so we can justify everything.
	keys := props.StableKeys()
	maxkey := maxKey(keys)

	// Now print out the values intelligently based on the type.
	for _, k := range keys {
		if v := props[k]; shouldPrintPropertyValue(v, planning) {
			printPropertyTitle(b, k, maxkey, indent)
			printPropertyValue(b, v, planning, indent)
		}
	}
}

// printResourceOutputProperties prints only those properties that either differ from the input properties or, if
// there is an old snapshot of the resource, differ from the prior old snapshot's output properties.
func printResourceOutputProperties(b *bytes.Buffer, step *deploy.Step, indent string) {
	indent += detailsIndent
	b.WriteString(step.Op().Color())
	b.WriteString(step.Op().Suffix())

	// First fetch all the relevant property maps that we may consult.
	newins := step.Inputs()
	newouts := step.Outputs()
	var oldouts resource.PropertyMap
	if old := step.Old(); old != nil {
		oldouts = old.Outputs()
	}

	// Now sort the keys and enumerate each output property in a deterministic order.
	keys := newouts.StableKeys()
	maxkey := maxKey(keys)
	for _, k := range keys {
		newout := newouts[k]
		// Print this property if it is printable, and one of these cases
		//     1) new ins has it and it's different;
		//     2) new ins doesn't have it, but old outs does, and it's different;
		//     3) neither old outs nor new ins contain it;
		if shouldPrintPropertyValue(newout, true) {
			var print bool
			if newin, has := newins[k]; has {
				print = (newout.Diff(newin) != nil) // case 1
			} else if oldouts != nil {
				if oldout, has := oldouts[k]; has {
					print = (newout.Diff(oldout) != nil) // case 2
				} else {
					print = true // case 3
				}
			} else {
				print = true // also case 3
			}

			if print {
				printPropertyTitle(b, k, maxkey, indent)
				printPropertyValue(b, newout, false, indent)
			}
		}
	}

	b.WriteString(colors.Reset)
}

func shouldPrintPropertyValue(v resource.PropertyValue, outs bool) bool {
	if v.IsNull() {
		// by default, don't print nulls (they just clutter up the output)
		return false
	}
	if v.IsOutput() && !outs {
		// also don't show output properties until the outs parameter tells us to.
		return false
	}
	return true
}

func printPropertyTitle(b *bytes.Buffer, k resource.PropertyKey, align int, indent string) {
	b.WriteString(fmt.Sprintf("%s%-"+strconv.Itoa(align)+"s: ", indent, k))
}

func printPropertyValue(b *bytes.Buffer, v resource.PropertyValue, planning bool, indent string) {
	if v.IsNull() {
		b.WriteString("<null>")
	} else if v.IsBool() {
		b.WriteString(fmt.Sprintf("%t", v.BoolValue()))
	} else if v.IsNumber() {
		b.WriteString(fmt.Sprintf("%v", v.NumberValue()))
	} else if v.IsString() {
		b.WriteString(fmt.Sprintf("%q", v.StringValue()))
	} else if v.IsArray() {
		b.WriteString(fmt.Sprintf("[\n"))
		for i, elem := range v.ArrayValue() {
			newIndent := printArrayElemHeader(b, i, indent)
			printPropertyValue(b, elem, planning, newIndent)
		}
		b.WriteString(fmt.Sprintf("%s]", indent))
	} else if v.IsComputed() || v.IsOutput() {
		b.WriteString(v.TypeString())
	} else {
		contract.Assert(v.IsObject())
		b.WriteString("{\n")
		printObject(b, v.ObjectValue(), planning, indent+"    ")
		b.WriteString(fmt.Sprintf("%s}", indent))
	}
	b.WriteString("\n")
}

func getArrayElemHeader(b *bytes.Buffer, i int, indent string) (string, string) {
	prefix := fmt.Sprintf("    %s[%d]: ", indent, i)
	return prefix, fmt.Sprintf("%-"+strconv.Itoa(len(prefix))+"s", "")
}

func printArrayElemHeader(b *bytes.Buffer, i int, indent string) string {
	prefix, newIndent := getArrayElemHeader(b, i, indent)
	b.WriteString(prefix)
	return newIndent
}

func printOldNewDiffs(b *bytes.Buffer, olds resource.PropertyMap, news resource.PropertyMap,
	replaces []resource.PropertyKey, planning bool, indent string) {
	// Get the full diff structure between the two, and print it (recursively).
	if diff := olds.Diff(news); diff != nil {
		printObjectDiff(b, *diff, replaces, false, planning, indent)
	} else {
		printObject(b, news, planning, indent)
	}
}

func printObjectDiff(b *bytes.Buffer, diff resource.ObjectDiff,
	replaces []resource.PropertyKey, causedReplace bool, planning bool, indent string) {
	contract.Assert(len(indent) > 2)

	// Compute the maximum with of property keys so we can justify everything.
	keys := diff.Keys()
	maxkey := maxKey(keys)

	// If a list of what causes a resource to get replaced exist, create a handy map.
	var replaceMap map[resource.PropertyKey]bool
	if len(replaces) > 0 {
		replaceMap = make(map[resource.PropertyKey]bool)
		for _, k := range replaces {
			replaceMap[k] = true
		}
	}

	// To print an object diff, enumerate the keys in stable order, and print each property independently.
	for _, k := range keys {
		title := func(id string) { printPropertyTitle(b, k, maxkey, id) }
		if add, isadd := diff.Adds[k]; isadd {
			if shouldPrintPropertyValue(add, planning) {
				b.WriteString(colors.SpecAdded)
				title(addIndent(indent))
				printPropertyValue(b, add, planning, addIndent(indent))
				b.WriteString(colors.Reset)
			}
		} else if delete, isdelete := diff.Deletes[k]; isdelete {
			if shouldPrintPropertyValue(delete, planning) {
				b.WriteString(colors.SpecDeleted)
				title(deleteIndent(indent))
				printPropertyValue(b, delete, planning, deleteIndent(indent))
				b.WriteString(colors.Reset)
			}
		} else if update, isupdate := diff.Updates[k]; isupdate {
			if !causedReplace && replaceMap != nil {
				causedReplace = replaceMap[k]
			}
			printPropertyValueDiff(b, title, update, causedReplace, planning, indent)
		} else if same := diff.Sames[k]; shouldPrintPropertyValue(same, planning) {
			title(indent)
			printPropertyValue(b, diff.Sames[k], planning, indent)
		}
	}
}

func printPropertyValueDiff(b *bytes.Buffer, title func(string), diff resource.ValueDiff,
	causedReplace bool, planning bool, indent string) {
	contract.Assert(len(indent) > 2)

	if diff.Array != nil {
		title(indent)
		b.WriteString("[\n")

		a := diff.Array
		for i := 0; i < a.Len(); i++ {
			_, newIndent := getArrayElemHeader(b, i, indent)
			titleFunc := func(id string) { printArrayElemHeader(b, i, id) }
			if add, isadd := a.Adds[i]; isadd {
<<<<<<< HEAD
				b.WriteString(resource.OpCreate.Color())
				titleFunc(addIndent(indent))
				printPropertyValue(b, add, planning, addIndent(newIndent))
				b.WriteString(colors.Reset)
			} else if delete, isdelete := a.Deletes[i]; isdelete {
				b.WriteString(resource.OpDelete.Color())
				titleFunc(deleteIndent(indent))
				printPropertyValue(b, delete, planning, deleteIndent(newIndent))
				b.WriteString(colors.Reset)
			} else if update, isupdate := a.Updates[i]; isupdate {
				titleFunc(indent)
				printPropertyValueDiff(b, func(string) {}, update, causedReplace, planning, newIndent)
=======
				b.WriteString(deploy.OpCreate.Color())
				title(addIndent(indent))
				printPropertyValue(b, add, planning, addIndent(newIndent))
				b.WriteString(colors.Reset)
			} else if delete, isdelete := a.Deletes[i]; isdelete {
				b.WriteString(deploy.OpDelete.Color())
				title(deleteIndent(indent))
				printPropertyValue(b, delete, planning, deleteIndent(newIndent))
				b.WriteString(colors.Reset)
			} else if update, isupdate := a.Updates[i]; isupdate {
				printPropertyValueDiff(b, title, update, causedReplace, planning, indent)
>>>>>>> e915dd3b
			} else {
				titleFunc(indent)
				printPropertyValue(b, a.Sames[i], planning, newIndent)
			}
		}
		b.WriteString(fmt.Sprintf("%s]\n", indent))
	} else if diff.Object != nil {
		title(indent)
		b.WriteString("{\n")
		printObjectDiff(b, *diff.Object, nil, causedReplace, planning, indent+"    ")
		b.WriteString(fmt.Sprintf("%s}\n", indent))
	} else {
		// If we ended up here, the two values either differ by type, or they have different primitive values.  We will
		// simply emit a deletion line followed by an addition line.
		if shouldPrintPropertyValue(diff.Old, false) {
			var color string
			if causedReplace {
				color = deploy.OpDelete.Color() // this property triggered replacement; color as a delete
			} else {
				color = deploy.OpUpdate.Color()
			}
			b.WriteString(color)
			title(deleteIndent(indent))
			printPropertyValue(b, diff.Old, planning, deleteIndent(indent))
			b.WriteString(colors.Reset)
		}
		if shouldPrintPropertyValue(diff.New, false) {
			var color string
			if causedReplace {
				color = deploy.OpCreate.Color() // this property triggered replacement; color as a create
			} else {
				color = deploy.OpUpdate.Color()
			}
			b.WriteString(color)
			title(addIndent(indent))
			printPropertyValue(b, diff.New, planning, addIndent(indent))
			b.WriteString(colors.Reset)
		}
	}
}

func addIndent(indent string) string    { return indent[:len(indent)-2] + "+ " }
func deleteIndent(indent string) string { return indent[:len(indent)-2] + "- " }
func updateIndent(indent string) string { return indent[:len(indent)-2] + "+-" }<|MERGE_RESOLUTION|>--- conflicted
+++ resolved
@@ -542,20 +542,6 @@
 			_, newIndent := getArrayElemHeader(b, i, indent)
 			titleFunc := func(id string) { printArrayElemHeader(b, i, id) }
 			if add, isadd := a.Adds[i]; isadd {
-<<<<<<< HEAD
-				b.WriteString(resource.OpCreate.Color())
-				titleFunc(addIndent(indent))
-				printPropertyValue(b, add, planning, addIndent(newIndent))
-				b.WriteString(colors.Reset)
-			} else if delete, isdelete := a.Deletes[i]; isdelete {
-				b.WriteString(resource.OpDelete.Color())
-				titleFunc(deleteIndent(indent))
-				printPropertyValue(b, delete, planning, deleteIndent(newIndent))
-				b.WriteString(colors.Reset)
-			} else if update, isupdate := a.Updates[i]; isupdate {
-				titleFunc(indent)
-				printPropertyValueDiff(b, func(string) {}, update, causedReplace, planning, newIndent)
-=======
 				b.WriteString(deploy.OpCreate.Color())
 				title(addIndent(indent))
 				printPropertyValue(b, add, planning, addIndent(newIndent))
@@ -567,7 +553,6 @@
 				b.WriteString(colors.Reset)
 			} else if update, isupdate := a.Updates[i]; isupdate {
 				printPropertyValueDiff(b, title, update, causedReplace, planning, indent)
->>>>>>> e915dd3b
 			} else {
 				titleFunc(indent)
 				printPropertyValue(b, a.Sames[i], planning, newIndent)
